<?php

namespace Diviky\Bright\Database;

use Closure;
use Diviky\Bright\Database\Query\Builder as QueryBuilder;
use Diviky\Bright\Database\Query\Grammars\MySqlGrammar;
use Illuminate\Database\MySqlConnection as LaravelMySqlConnection;
use Illuminate\Database\QueryException;
<<<<<<< HEAD
=======
use Karla\Database\Jobs\Query;
use Karla\Database\Query\Builder as QueryBuilder;
use Karla\Database\Query\Grammars\MySqlGrammar;
>>>>>>> 83e70f4a

class MySqlConnection extends LaravelMySqlConnection
{
    use DetectsConcurrencyErrors;

    /**
     * Number of attempts to retry.
     */
    const ATTEMPTS_COUNT = 3;

    protected $async = null;

    /**
     * Get a new query builder instance.
     *
     * @return \Diviky\Bright\Database\Query\Builder
     */
    public function query()
    {
        return new QueryBuilder(
            $this,
            $this->getQueryGrammar(),
            $this->getPostProcessor()
        );
    }

    /**
     * Execute an SQL statement and return the boolean result.
     *
     * @param string $query
     * @param array  $bindings
     * @param mixed  $useReadPdo
     *
     * @return bool
     */
    public function statement($query, $bindings = [], $useReadPdo = false)
    {
        return $this->run($query, $bindings, function ($query, $bindings) use ($useReadPdo) {
            if ($this->pretending()) {
                return true;
            }

            if ($useReadPdo) {
                $statement = $this->getPdoForSelect($useReadPdo)->prepare($query);
            } else {
                $statement = $this->getPdo()->prepare($query);
            }

            $this->bindValues($statement, $this->prepareBindings($bindings));

            $this->recordsHaveBeenModified();

            return $statement->execute();
        });
    }

    /**
     * Run a SQL statement.
     *
     * @param string $query
     * @param array  $bindings
     *
     * @throws \Illuminate\Database\QueryException
     *
     * @return mixed
     */
    protected function runQueryCallback($query, $bindings, Closure $callback)
    {
        $attempts_count = self::ATTEMPTS_COUNT;

        for ($attempt = 1; $attempt <= $attempts_count; ++$attempt) {
            try {
                return parent::runQueryCallback($query, $bindings, $callback);
            } catch (QueryException $e) {
                if ($attempt >= $attempts_count) {
                    throw $e;
                }

                if (!$this->causedByConcurrencyError($e)) {
                    throw $e;
                }
            }
        }
    }

    /**
     * Get the default query grammar instance.
     *
     * @return \Diviky\bright\Database\Grammar
     */
    protected function getDefaultQueryGrammar()
    {
        $grammar = new MySqlGrammar();
        $grammar->setConfig($this->config['bright']);

        return $this->withTablePrefix($grammar);
    }

    /**
     * Run an SQL statement and get the number of rows affected.
     *
     * @param  string  $query
     * @param  array   $bindings
     * @return int
     */
    public function affectingStatement($query, $bindings = [])
    {
        if (is_array($this->async)) {
            Query::dispatch($query, $bindings)
                ->onConnection($this->async[0])
                ->onQueue($this->async[1]);

            return 1;
        }

        return parent::affectingStatement($query, $bindings);
    }

    public function async($connection = null, $queue = null)
    {
        $this->async = $connection;
        if ($connection) {
            $this->async = [$connection, $query];
        }

        return $this;
    }
}<|MERGE_RESOLUTION|>--- conflicted
+++ resolved
@@ -3,16 +3,11 @@
 namespace Diviky\Bright\Database;
 
 use Closure;
+use Illuminate\Database\QueryException;
+use Diviky\Bright\Database\Events\QueryQueued;
+use Diviky\Bright\Database\Query\Grammars\MySqlGrammar;
 use Diviky\Bright\Database\Query\Builder as QueryBuilder;
-use Diviky\Bright\Database\Query\Grammars\MySqlGrammar;
 use Illuminate\Database\MySqlConnection as LaravelMySqlConnection;
-use Illuminate\Database\QueryException;
-<<<<<<< HEAD
-=======
-use Karla\Database\Jobs\Query;
-use Karla\Database\Query\Builder as QueryBuilder;
-use Karla\Database\Query\Grammars\MySqlGrammar;
->>>>>>> 83e70f4a
 
 class MySqlConnection extends LaravelMySqlConnection
 {
@@ -48,25 +43,14 @@
      *
      * @return bool
      */
-    public function statement($query, $bindings = [], $useReadPdo = false)
+    public function statement($query, $bindings = [])
     {
-        return $this->run($query, $bindings, function ($query, $bindings) use ($useReadPdo) {
-            if ($this->pretending()) {
-                return true;
-            }
+        if ($this->shouldQueue()) {
+            $this->toQueue($query, $bindings);
+            return true;
+        }
 
-            if ($useReadPdo) {
-                $statement = $this->getPdoForSelect($useReadPdo)->prepare($query);
-            } else {
-                $statement = $this->getPdo()->prepare($query);
-            }
-
-            $this->bindValues($statement, $this->prepareBindings($bindings));
-
-            $this->recordsHaveBeenModified();
-
-            return $statement->execute();
-        });
+        return parent::statement($query, $bindings);
     }
 
     /**
@@ -120,11 +104,8 @@
      */
     public function affectingStatement($query, $bindings = [])
     {
-        if (is_array($this->async)) {
-            Query::dispatch($query, $bindings)
-                ->onConnection($this->async[0])
-                ->onQueue($this->async[1]);
-
+        if ($this->shouldQueue()) {
+            $this->toQueue($query, $bindings);
             return 1;
         }
 
@@ -133,11 +114,24 @@
 
     public function async($connection = null, $queue = null)
     {
-        $this->async = $connection;
-        if ($connection) {
-            $this->async = [$connection, $query];
-        }
+        $this->async = [$connection, $queue];
 
         return $this;
     }
+
+    public function toQueue($query, $bindings)
+    {
+        $async = $this->async;
+        $this->async = null;
+        $this->event(new QueryQueued($query, $bindings, $async));
+    }
+
+    protected function shouldQueue()
+    {
+        if (is_array($this->async)) {
+            return true;
+        }
+
+        return false;
+    }
 }