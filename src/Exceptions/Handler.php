<?php

namespace Karla\Exceptions;

use Illuminate\Auth\AuthenticationException;
use Illuminate\Foundation\Exceptions\Handler as ExceptionHandler;
use Throwable;

class Handler extends ExceptionHandler
{
    /**
     * A list of the exception types that are not reported.
     *
     * @var array
     */
    protected $dontReport = [
    ];

    /**
     * A list of the inputs that are never flashed for validation exceptions.
     *
     * @var array
     */
    protected $dontFlash = [
        'password',
        'password_confirmation',
    ];

    /**
<<<<<<< HEAD
     * Render an exception into an HTTP response.
     *
     * @param \Illuminate\Http\Request $request
     * @param \Throwable               $e
     *
     * @return \Illuminate\Http\Response
     */
    public function render($request, Throwable $e)
=======
     * Report or log an exception.
     *
     * @param \Throwable $exception
     */
    public function report(Throwable $e)
    {
        if (!config('app.debug') && app()->bound('sentry') && $this->shouldReport($e)) {
            app('sentry')->captureException($e);
        }

        parent::report($e);
    }

    /**
     * Render an exception into an HTTP response.
     *
     * @param \Illuminate\Http\Request $request
     * @param \Throwable               $exception
     *
     * @return \Illuminate\Http\Response
     */
    public function render($request, Throwable $exception)
>>>>>>> 33cc9143
    {
        if ($request->expectsJson()) {
            return parent::render($request, $e);
        }

<<<<<<< HEAD
        if ($e instanceof Throwable) {
            $view = 'errors.' . $e->getCode();
=======
        if ($exception instanceof Throwable) {
            $view = 'errors.' . $exception->getCode();
>>>>>>> 33cc9143
            if (view()->exists($view)) {
                return response()->view($view, ['exception' => $e]);
            }
        }

        return parent::render($request, $e);
    }

    protected function convertExceptionToArray(Throwable $e)
    {
        $response = parent::convertExceptionToArray($e);

        if ($e instanceof Throwable) {
            $response['status'] = $e->getCode();
        }

        return $response;
    }

    protected function unauthenticated($request, AuthenticationException $e)
    {
        $format = $request->input('format');

        if ('json' == $format || $request->expectsJson()) {
            return response()->json(['status' => 401, 'message' => $e->getMessage()], 401);
        }

        return redirect()->guest(route('login'));
    }
}<|MERGE_RESOLUTION|>--- conflicted
+++ resolved
@@ -27,16 +27,6 @@
     ];
 
     /**
-<<<<<<< HEAD
-     * Render an exception into an HTTP response.
-     *
-     * @param \Illuminate\Http\Request $request
-     * @param \Throwable               $e
-     *
-     * @return \Illuminate\Http\Response
-     */
-    public function render($request, Throwable $e)
-=======
      * Report or log an exception.
      *
      * @param \Throwable $exception
@@ -59,19 +49,13 @@
      * @return \Illuminate\Http\Response
      */
     public function render($request, Throwable $exception)
->>>>>>> 33cc9143
     {
         if ($request->expectsJson()) {
             return parent::render($request, $e);
         }
 
-<<<<<<< HEAD
-        if ($e instanceof Throwable) {
-            $view = 'errors.' . $e->getCode();
-=======
         if ($exception instanceof Throwable) {
             $view = 'errors.' . $exception->getCode();
->>>>>>> 33cc9143
             if (view()->exists($view)) {
                 return response()->view($view, ['exception' => $e]);
             }
